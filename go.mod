module github.com/adlio/schema

<<<<<<< HEAD
go 1.18
=======
go 1.21
>>>>>>> 46cc8612

require (
	github.com/DATA-DOG/go-sqlmock v1.5.0
	github.com/denisenkom/go-mssqldb v0.12.0
	github.com/go-sql-driver/mysql v1.7.0
	github.com/lib/pq v1.10.7
	github.com/mattn/go-sqlite3 v1.14.16
	github.com/ory/dockertest/v3 v3.9.1
)

require (
	github.com/Azure/go-ansiterm v0.0.0-20210617225240-d185dfc1b5a1 // indirect
	github.com/Microsoft/go-winio v0.5.2 // indirect
	github.com/Nvveen/Gotty v0.0.0-20120604004816-cd527374f1e5 // indirect
	github.com/cenkalti/backoff/v4 v4.1.3 // indirect
	github.com/containerd/continuity v0.3.0 // indirect
	github.com/docker/cli v20.10.17+incompatible // indirect
	github.com/docker/docker v25.0.6+incompatible // indirect
	github.com/docker/go-connections v0.4.0 // indirect
	github.com/docker/go-units v0.4.0 // indirect
	github.com/gogo/protobuf v1.3.2 // indirect
	github.com/golang-sql/civil v0.0.0-20190719163853-cb61b32ac6fe // indirect
	github.com/golang-sql/sqlexp v0.0.0-20170517235910-f1bb20e5a188 // indirect
	github.com/google/shlex v0.0.0-20191202100458-e7afc7fbc510 // indirect
	github.com/imdario/mergo v0.3.13 // indirect
	github.com/mitchellh/mapstructure v1.5.0 // indirect
	github.com/moby/term v0.0.0-20210619224110-3f7ff695adc6 // indirect
	github.com/opencontainers/go-digest v1.0.0 // indirect
	github.com/opencontainers/image-spec v1.0.2 // indirect
	github.com/opencontainers/runc v1.1.14 // indirect
	github.com/pkg/errors v0.9.1 // indirect
	github.com/sirupsen/logrus v1.8.1 // indirect
	github.com/xeipuuv/gojsonpointer v0.0.0-20190905194746-02993c407bfb // indirect
	github.com/xeipuuv/gojsonreference v0.0.0-20180127040603-bd5ef7bd5415 // indirect
	github.com/xeipuuv/gojsonschema v1.2.0 // indirect
<<<<<<< HEAD
	golang.org/x/crypto v0.40.0 // indirect
	golang.org/x/net v0.42.0 // indirect
	golang.org/x/sys v0.34.0 // indirect
=======
	golang.org/x/crypto v0.31.0 // indirect
	golang.org/x/net v0.24.0 // indirect
	golang.org/x/sys v0.28.0 // indirect
>>>>>>> 46cc8612
	gopkg.in/yaml.v2 v2.4.0 // indirect
)<|MERGE_RESOLUTION|>--- conflicted
+++ resolved
@@ -1,10 +1,8 @@
 module github.com/adlio/schema
 
-<<<<<<< HEAD
-go 1.18
-=======
-go 1.21
->>>>>>> 46cc8612
+go 1.23.0
+
+toolchain go1.23.4
 
 require (
 	github.com/DATA-DOG/go-sqlmock v1.5.0
@@ -40,14 +38,8 @@
 	github.com/xeipuuv/gojsonpointer v0.0.0-20190905194746-02993c407bfb // indirect
 	github.com/xeipuuv/gojsonreference v0.0.0-20180127040603-bd5ef7bd5415 // indirect
 	github.com/xeipuuv/gojsonschema v1.2.0 // indirect
-<<<<<<< HEAD
 	golang.org/x/crypto v0.40.0 // indirect
 	golang.org/x/net v0.42.0 // indirect
 	golang.org/x/sys v0.34.0 // indirect
-=======
-	golang.org/x/crypto v0.31.0 // indirect
-	golang.org/x/net v0.24.0 // indirect
-	golang.org/x/sys v0.28.0 // indirect
->>>>>>> 46cc8612
 	gopkg.in/yaml.v2 v2.4.0 // indirect
 )